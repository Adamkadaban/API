--- conflicted
+++ resolved
@@ -3,21 +3,8 @@
 
 from fastapi import APIRouter, FastAPI
 
-<<<<<<< HEAD
-from ..crud.crud_users import create_user, get_user
-from ..middlewares.yaml_middleware import add_yaml_middleware_to_router
-from ..schemas.user_schema import UserCreateBaseSchema
-from ..utils.crypto import (
-    encrypt_private_key,
-    generate_master_key,
-    generate_rsa_key_pair,
-)
-from .config import AppSettings, DatabaseSettings, settings
-from .db.database import Base, async_get_db
-=======
 from .config import AppSettings, DatabaseSettings
 from .db.database import Base
->>>>>>> 77150cab
 from .db.database import async_engine as engine
 
 
